# 
# CherenkovDeconvolution.jl
# Copyright 2018, 2019 Mirko Bunse
# 
# 
# Deconvolution methods for Cherenkov astronomy and other use cases in experimental physics.
# 
# 
# CherenkovDeconvolution.jl is free software: you can redistribute it and/or modify
# it under the terms of the GNU General Public License as published by
# the Free Software Foundation, either version 3 of the License, or
# (at your option) any later version.
# 
# This program is distributed in the hope that it will be useful,
# but WITHOUT ANY WARRANTY; without even the implied warranty of
# MERCHANTABILITY or FITNESS FOR A PARTICULAR PURPOSE.  See the
# GNU General Public License for more details.
# 
# You should have received a copy of the GNU General Public License
# along with CherenkovDeconvolution.jl.  If not, see <http://www.gnu.org/licenses/>.
# 
module Sklearn


using DataFrames, ScikitLearn, Discretizers
using PyCall: PyObject, PyArray, pycall
import CherenkovDeconvolution.Util

<<<<<<< HEAD
=======
@sk_import tree    : DecisionTreeClassifier
@sk_import cluster : KMeans

>>>>>>> e09d7be5

export ClusterDiscretizer, TreeDiscretizer, KMeansDiscretizer
export train_and_predict_proba, encode, bins


"""
    train_and_predict_proba(classifier, :sample_weight)

Obtain a `train_and_predict_proba` object for DSEA.

The optional argument gives the name of the `classifier` parameter with which the sample
weight can be specified when calling `ScikitLearn.fit!`. Usually, its value does not need to
be changed. However, if for example a scikit-learn `Pipeline` object is the `classifier`,
the name of the step has to be provided like `:stepname__sample_weight`.
"""
<<<<<<< HEAD
function train_and_predict_proba(classifier, sample_weight::Symbol=:sample_weight)
    return (X_data::Matrix, X_train::Matrix, y_train::Array, w_train::Array) -> begin
        ScikitLearn.fit!(classifier, X_train, y_train; sample_weight => w_train)
=======
function train_and_predict_proba(classifier, sample_weight::Union{Symbol,Void}=:sample_weight)
    return (X_data::Array, X_train::Array, y_train::Vector, w_train::Vector) -> begin
        kwargs_fit = sample_weight == nothing ? [] : [ (sample_weight, Util.normalizepdf(w_train)) ]
        ScikitLearn.fit!(classifier, X_train, y_train; kwargs_fit...)
>>>>>>> e09d7be5
        return ScikitLearn.predict_proba(classifier, X_data) # matrix of probabilities
    end
end


"""
    abstract type ClusterDiscretizer <: AbstractDiscretizer

Supertype of any clustering-based discretizer mapping from an n-dimensional space to a
single cluster index dimension.
"""
abstract type ClusterDiscretizer{T<:Number} <: AbstractDiscretizer{Vector{T}, Int} end

@doc """
    bins(d::T) where T <: ClusterDiscretizer

Return the bin indices of `d`.
""" bins # overwritten by sub-types


struct TreeDiscretizer{T<:Number} <: ClusterDiscretizer{T}
    model::PyObject
    indexmap::Dict{Int64,Int64}
end

"""
    TreeDiscretizer(X_train, y_train, J, criterion="gini"; seed)

A decision tree with at most `J` leaves is trained on `X_train` to predict `y_train`. This
tree is used to discretize multidimensional data with `encode()`.
"""
function TreeDiscretizer(X_train::AbstractMatrix{TN},
<<<<<<< HEAD
                         y_train::AbstractArray{TI,1},
                         J::TI, criterion::String="gini";
                         seed::Integer=rand(UInt32)) where {TN<:Number,TI<:Int}
=======
                         y_train::AbstractVector{TI},
                         J::TI, criterion::String="gini";
                         seed::Integer=rand(UInt32)) where {TN<:Number, TI<:Int}
>>>>>>> e09d7be5
    # conversion required for ScikitLearn
    X_train_c = convert(Matrix, X_train)
    y_train_c = convert(Vector, y_train)
    
    # train classifier
    @sk_import tree : DecisionTreeClassifier
    classifier = DecisionTreeClassifier(max_leaf_nodes = convert(UInt32, J),
                                        criterion      = criterion,
                                        random_state   = convert(UInt32, seed))
    ScikitLearn.fit!(classifier, X_train_c, y_train_c)
    
    # create some "nice" indices 1,...n
    x_train = _apply(classifier, X_train_c) # leaf indices, which are rather arbitrary
    indexmap = Dict(zip(unique(x_train), 1:length(unique(x_train))))
    return TreeDiscretizer{TN}(classifier, indexmap)
end

"""
    encode(d::TreeDiscretizer, X_data)

Discretize `X_data` using the leaf indices in the decision tree of `d` as discrete values.
"""
function Discretizers.encode(d::TreeDiscretizer{T}, X_data::AbstractMatrix{T}) where T<:Number
<<<<<<< HEAD
    x_data = _apply(d.model, convert(Array, X_data))
    return map(i -> d.indexmap[i], convert(Array{Int64,1}, x_data))
=======
    x_data = _apply(d.model, convert(Matrix, X_data))
    return map(i -> d.indexmap[i], convert(Vector{Int64}, x_data))
>>>>>>> e09d7be5
end

_apply(model::PyObject, X) = pycall(model.apply, PyArray, X) # return the leaf indices of X

bins(d::TreeDiscretizer) = sort(collect(values(d.indexmap)))


struct KMeansDiscretizer{T<:Number} <: ClusterDiscretizer{T}
    model::PyObject
    k::Int64
end

"""
    KMeansDiscretizer(X_train, k)

Unsupervised clustering using all columns in `train`, finding `k` clusters.
It can be used to `discretize()` multidimensional data.
"""
<<<<<<< HEAD
function KMeansDiscretizer(X_train::AbstractMatrix{T}, k::Int; seed::Integer=rand(UInt32)) where T<:Number
    @sk_import cluster : KMeans
    clustering = KMeans(n_clusters=k, n_init=1, random_state=convert(UInt32, seed))
    ScikitLearn.fit!(clustering, convert(Array, X_train))
=======
function KMeansDiscretizer(X_train::AbstractMatrix{T}, k::Int; seed::UInt32=rand(UInt32)) where T<:Number
    clustering = KMeans(n_clusters=k, n_init=1, random_state=seed)
    ScikitLearn.fit!(clustering, convert(Matrix, X_train))
>>>>>>> e09d7be5
    return KMeansDiscretizer{T}(clustering, k)
end

"""
    encode(d::KMeansDiscretizer, X_data)

Discretize `X_data` using the cluster indices of `d` as discrete values.
"""
<<<<<<< HEAD
Discretizers.encode(d::KMeansDiscretizer{T}, X_data::AbstractMatrix{T}) where T<:Number =
    convert(Array{Int64, 1}, ScikitLearn.predict(d.model, convert(Matrix, X_data))) .+ 1
=======
Discretizers.encode(d::KMeansDiscretizer{T}, X_data::Matrix{T}) where T<:Number =
    convert(Vector{Int64}, ScikitLearn.predict(d.model, X_data)) .+ 1
>>>>>>> e09d7be5

bins(d::KMeansDiscretizer) = collect(1:d.k)


end
<|MERGE_RESOLUTION|>--- conflicted
+++ resolved
@@ -26,12 +26,8 @@
 using PyCall: PyObject, PyArray, pycall
 import CherenkovDeconvolution.Util
 
-<<<<<<< HEAD
-=======
 @sk_import tree    : DecisionTreeClassifier
 @sk_import cluster : KMeans
-
->>>>>>> e09d7be5
 
 export ClusterDiscretizer, TreeDiscretizer, KMeansDiscretizer
 export train_and_predict_proba, encode, bins
@@ -47,16 +43,10 @@
 be changed. However, if for example a scikit-learn `Pipeline` object is the `classifier`,
 the name of the step has to be provided like `:stepname__sample_weight`.
 """
-<<<<<<< HEAD
-function train_and_predict_proba(classifier, sample_weight::Symbol=:sample_weight)
-    return (X_data::Matrix, X_train::Matrix, y_train::Array, w_train::Array) -> begin
-        ScikitLearn.fit!(classifier, X_train, y_train; sample_weight => w_train)
-=======
-function train_and_predict_proba(classifier, sample_weight::Union{Symbol,Void}=:sample_weight)
+function train_and_predict_proba(classifier, sample_weight::Union{Symbol,Nothing}=:sample_weight)
     return (X_data::Array, X_train::Array, y_train::Vector, w_train::Vector) -> begin
         kwargs_fit = sample_weight == nothing ? [] : [ (sample_weight, Util.normalizepdf(w_train)) ]
         ScikitLearn.fit!(classifier, X_train, y_train; kwargs_fit...)
->>>>>>> e09d7be5
         return ScikitLearn.predict_proba(classifier, X_data) # matrix of probabilities
     end
 end
@@ -89,15 +79,9 @@
 tree is used to discretize multidimensional data with `encode()`.
 """
 function TreeDiscretizer(X_train::AbstractMatrix{TN},
-<<<<<<< HEAD
-                         y_train::AbstractArray{TI,1},
-                         J::TI, criterion::String="gini";
-                         seed::Integer=rand(UInt32)) where {TN<:Number,TI<:Int}
-=======
                          y_train::AbstractVector{TI},
                          J::TI, criterion::String="gini";
                          seed::Integer=rand(UInt32)) where {TN<:Number, TI<:Int}
->>>>>>> e09d7be5
     # conversion required for ScikitLearn
     X_train_c = convert(Matrix, X_train)
     y_train_c = convert(Vector, y_train)
@@ -121,13 +105,8 @@
 Discretize `X_data` using the leaf indices in the decision tree of `d` as discrete values.
 """
 function Discretizers.encode(d::TreeDiscretizer{T}, X_data::AbstractMatrix{T}) where T<:Number
-<<<<<<< HEAD
-    x_data = _apply(d.model, convert(Array, X_data))
-    return map(i -> d.indexmap[i], convert(Array{Int64,1}, x_data))
-=======
     x_data = _apply(d.model, convert(Matrix, X_data))
     return map(i -> d.indexmap[i], convert(Vector{Int64}, x_data))
->>>>>>> e09d7be5
 end
 
 _apply(model::PyObject, X) = pycall(model.apply, PyArray, X) # return the leaf indices of X
@@ -146,16 +125,9 @@
 Unsupervised clustering using all columns in `train`, finding `k` clusters.
 It can be used to `discretize()` multidimensional data.
 """
-<<<<<<< HEAD
-function KMeansDiscretizer(X_train::AbstractMatrix{T}, k::Int; seed::Integer=rand(UInt32)) where T<:Number
-    @sk_import cluster : KMeans
-    clustering = KMeans(n_clusters=k, n_init=1, random_state=convert(UInt32, seed))
-    ScikitLearn.fit!(clustering, convert(Array, X_train))
-=======
 function KMeansDiscretizer(X_train::AbstractMatrix{T}, k::Int; seed::UInt32=rand(UInt32)) where T<:Number
     clustering = KMeans(n_clusters=k, n_init=1, random_state=seed)
     ScikitLearn.fit!(clustering, convert(Matrix, X_train))
->>>>>>> e09d7be5
     return KMeansDiscretizer{T}(clustering, k)
 end
 
@@ -164,13 +136,8 @@
 
 Discretize `X_data` using the cluster indices of `d` as discrete values.
 """
-<<<<<<< HEAD
-Discretizers.encode(d::KMeansDiscretizer{T}, X_data::AbstractMatrix{T}) where T<:Number =
-    convert(Array{Int64, 1}, ScikitLearn.predict(d.model, convert(Matrix, X_data))) .+ 1
-=======
 Discretizers.encode(d::KMeansDiscretizer{T}, X_data::Matrix{T}) where T<:Number =
     convert(Vector{Int64}, ScikitLearn.predict(d.model, X_data)) .+ 1
->>>>>>> e09d7be5
 
 bins(d::KMeansDiscretizer) = collect(1:d.k)
 
