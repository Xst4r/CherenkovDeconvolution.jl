# 
# CherenkovDeconvolution.jl
# Copyright 2018, 2019, 2020 Mirko Bunse
# 
# 
# Deconvolution methods for Cherenkov astronomy and other use cases in experimental physics.
# 
# 
# CherenkovDeconvolution.jl is free software: you can redistribute it and/or modify
# it under the terms of the GNU General Public License as published by
# the Free Software Foundation, either version 3 of the License, or
# (at your option) any later version.
# 
# This program is distributed in the hope that it will be useful,
# but WITHOUT ANY WARRANTY; without even the implied warranty of
# MERCHANTABILITY or FITNESS FOR A PARTICULAR PURPOSE.  See the
# GNU General Public License for more details.
# 
# You should have received a copy of the GNU General Public License
# along with CherenkovDeconvolution.jl.  If not, see <http://www.gnu.org/licenses/>.
# 
"""
    dsea(data, train, y, train_predict[, bins_y, features]; kwargs...)

    dsea(X_data, X_train, y_train, train_predict[, bins_y]; kwargs...)


Deconvolve the observed data with *DSEA/DSEA+* trained on the given training set.

The data is provided as feature matrices `X_data`, `X_train` and the label vector `y_train`
(or accordingly `data[features]`, `train[features]`, and `train[y]`). Here, `y_train` must
contain label indices rather than actual values. All expected indices are optionally provided
as `bins_y`.

The function object `train_predict(X_data, X_train, y_train, w_train) -> Matrix` trains and
applies a classifier to obtain a confidence matrix.


**Keyword arguments**

- `f_0 = ones(m) ./ m`
  defines the prior, which is uniform by default
- `fixweighting = true`
  sets, whether or not the weight update fix is applied. This fix is proposed in my Master's
  thesis and in the corresponding paper.
- `alpha = 1.0`
  is the step size taken in every iteration.
  This parameter can be either a constant value or a function with the signature
  `(k::Int, pk::Vector{Float64}, f_prev::Vector{Float64}, a_prev::Vector{Float64}) -> Float`,
  where `f_prev` is the estimate of the previous iteration, `pk` is the direction that
  DSEA takes in the current iteration `k`, and `a_prev` is the alpha value of the previous
  iteration.
- `smoothing = Base.identity`
  is a function that optionally applies smoothing in between iterations.
- `K = 1`
  is the maximum number of iterations.
- `epsilon = 0.0`
  is the minimum symmetric Chi Square distance between iterations. If the actual distance is
  below this threshold, convergence is assumed and the algorithm stops.
- `inspect = nothing`
  is a function `(f_k::Vector, k::Int, chi2s::Float64, alpha::Float64) -> Any` optionally
  called in every iteration.
- `return_contributions = false`
  sets, whether or not the contributions of individual examples in `X_data` are returned as
  a tuple together with the deconvolution result.
- `features = setdiff(names(train), [y])`
  specifies which columns in `data` and `train` to be used as features - only applicable to
  the first form of this function.
"""
dsea( data          :: AbstractDataFrame,
      train         :: AbstractDataFrame,
      y             :: Symbol,
      train_predict :: Function,
      bins_y        :: AbstractVector{T} = 1:maximum(train[y]);
      features      :: AbstractVector{Symbol} = setdiff(names(train), [y]),
      kwargs... ) where T<:Int =
  dsea(DeconvUtil.df2X(data, features),
       DeconvUtil.df2Xy(train, y, features)...,
       train_predict,
       bins_y;
       kwargs...) # DataFrame form


# Vector/Matrix form
# 
# Here, X_data, X_train, and y_train are only converted to actual Array objects because
# ScikitLearn.jl goes mad when some of the other sub-types of AbstractArray are used. The
# actual implementation is below.
dsea( X_data        :: AbstractArray,
      X_train       :: AbstractArray,
      y_train       :: AbstractVector{T},
      train_predict :: Function,
      bins_y        :: AbstractVector{T} = 1:maximum(y_train);
      kwargs... ) where T<:Int =
  _dsea(convert(Array, X_data), convert(Array, X_train), convert(Vector, y_train),
        train_predict, convert(Vector, bins_y); kwargs...)


function _dsea(X_data        :: Array,
               X_train       :: Array,
               y_train       :: Vector{T},
               train_predict :: Function,
               bins_y        :: Vector{T} = 1:maximum(y_train);
               f_0           :: Vector{Float64} = Float64[],
               alpha         :: Union{Float64, Function} = 1.0,
               fixweighting  :: Bool     = true,
               smoothing     :: Function = Base.identity,
               K             :: Int64    = 1,
               epsilon       :: Float64  = 0.0,
               inspect       :: Function = (args...) -> nothing,
               loggingstream :: IO       = devnull,
               return_contributions :: Bool = false) where T<:Int
    
    # recode labels and check arguments
    if all(y_train .== y_train[1])
        f_est = zeros(length(bins_y))
        f_est[bins_y .== y_train[1]] .= 1
        @warn "Only one label in the training set, returning a trivial estimate" f_est
        return f_est
    end
    recode_dict, y_train = _recode_indices(bins_y, y_train)
    if size(X_data, 2) != size(X_train, 2)
        throw(ArgumentError("X_data and X_train do not have the same number of features"))
    end
    f_0 = _check_prior(f_0, recode_dict)
    
    if loggingstream != devnull
        @warn "The argument 'loggingstream' is deprecated in v0.1.0. Use the 'with_logger' functionality of julia-0.7 and above." _group=:depwarn
    end
    
    # initial estimate
    f       = f_0
    f_train = DeconvUtil.fit_pdf(y_train, laplace=true)                            # training pdf with Laplace correction
    w_bin   = fixweighting ? DeconvUtil.normalizepdf(f ./ f_train, warn=false) : f # bin weights
    w_train = _dsea_weights(y_train, w_bin)                                  # instance weights
    inspect(_recode_result(f, recode_dict), 0, NaN, NaN)
    
    # iterative deconvolution
    proba = Matrix{Float64}(undef, 0, 0) # empty matrix
    alphak = Inf
    for k in 1:K
        f_prev = f
        
        # === update the estimate ===
        proba     = train_predict(X_data, X_train, y_train, w_train)
        f_next    = _dsea_reconstruct(proba) # original DSEA reconstruction
        f, alphak = _dsea_step( k,
                                _recode_result(f_next, recode_dict),
                                _recode_result(f_prev, recode_dict),
                                alphak,
                                alpha ) # step size function assumes original coding
        f = _check_prior(f, recode_dict) # re-code result of _dsea_step
        # = = = = = = = = = = = = = =
        
        # monitor progress
        chi2s = DeconvUtil.chi2s(f_prev, f, false) # Chi Square distance between iterations
        @info "DSEA iteration $k/$K uses alpha = $alphak (chi2s = $chi2s)"
        inspect(_recode_result(f, recode_dict), k, chi2s, alphak)
        
        # stop when convergence is assumed
        if chi2s < epsilon # also holds when alpha is zero
            @info "DSEA convergence assumed from chi2s = $chi2s < epsilon = $epsilon"
            break
        end
        
        # == smoothing and reweighting in between iterations ==
        if k < K
            f = smoothing(f)
            w_bin   = fixweighting ? DeconvUtil.normalizepdf(f ./ f_train, warn=false) : f
            w_train = _dsea_weights(y_train, w_bin)
        end
        # = = = = = = = = = = = = = = = = = = = = = = = = = = =
        
    end
    
    f_rec = _recode_result(f, recode_dict) # revert recoding of labels
    if !return_contributions # the default case
        return f_rec
    else
        return f_rec, _recode_result(proba, recode_dict) # return tuple
    end
    
end

# the weights of training instances are based on the bin weights in w_bin
_dsea_weights(y_train::Vector{T}, w_bin::Vector{Float64}) where T<:Int =
    max.(w_bin[y_train], 1/length(y_train)) # Laplace correction

# the reconstructed estimate is the sum of confidences in each bin
_dsea_reconstruct(proba::Matrix{Float64}) =
    DeconvUtil.normalizepdf(map(i -> sum(proba[:, i]), 1:size(proba, 2)), warn=false)

# the step taken by DSEA+, where alpha may be a constant or a function
function _dsea_step(k::Int64, f::Vector{Float64}, f_prev::Vector{Float64},
<<<<<<< HEAD
                    alpha::Union{Float64, Function})
    pk     = f - f_prev                                              # search direction
    alphak = typeof(alpha) == Float64 ? alpha : alpha(k, pk, f_prev) # function or float
    return  f_prev + alphak * pk,  alphak                            # return tuple
end


"""
    alpha_decay_exp(eta::Float64, a_1::Float64=1.0)

Return a `Function` object with the signature required by the `alpha` parameter in `dsea`.
This object reduces the `a_1` stepsize taken in iteration 1 by `eta` in each subsequent
iteration:

    alpha = a_1 * eta^(k-1).
"""
alpha_decay_exp(eta::Float64, a_1::Float64=1.0) =
    (k::Int, pk::Vector{Float64}, f::Vector{Float64}) -> a_1 * eta^(k-1)

"""
    alpha_decay_mul(eta::Float64, a_1::Float64=1.0)

Return a `Function` object with the signature required by the `alpha` parameter in `dsea`.
This object reduces the `a_1` stepsize taken in iteration 1 by `eta` in each subsequent
iteration:

    alpha = a_1 * k ^ (eta-1)
    
For example, eta=.5 yields alpha = 1/sqrt(k).
"""
alpha_decay_mul(eta::Float64, a_1::Float64=1.0) =
    (k::Int, pk::Vector{Float64}, f::Vector{Float64}) -> a_1 * k^(eta-1)

"""
    alpha_adaptive_run(x_data, x_train, y_train[, tau=0; bins_y, bins_x, acceptance_correction=nothing, log_constant=1/18394, warn=false])

Return a `Function` object with the signature required by the `alpha` parameter in `dsea`.
This object adapts the DSEA step size to the current estimate by maximizing the likelihood
of the next estimate in the search direction of the current iteration.
"""
function alpha_adaptive_run( x_data  :: Vector{T},
                             x_train :: Vector{T},
                             y_train :: Vector{T},
                             tau     :: Number = 0.0;
                             bins_y  :: AbstractVector{T} = 1:maximum(y_train),
                             bins_x  :: AbstractVector{T} = 1:maximum(vcat(x_data, x_train)),
                             acceptance_correction= nothing,
                             log_constant :: Number = 1/18394,
                             warn    :: Bool = false ) where T<:Int
    # set up the discrete deconvolution problem
    R = DeconvUtil.normalizetransfer(DeconvUtil.fit_R(y_train, x_train, bins_y = bins_y, bins_x = bins_x, normalize=false), warn=warn)
    g = DeconvUtil.fit_pdf(x_data, bins_x, normalize = false) # absolute counts instead of pdf
    
    # set up acceptance correction
    if acceptance_correction !== nothing
        m = size(R, 2) # dimension of f
        _, inv_ac = acceptance_correction
        a = inv_ac(ones(m))
    else
        a = nothing
    end
    # set up negative log likelihood function to be minimized
    C = _tikhonov_binning(size(R, 2))                     # regularization matrix (from run.jl)
    maxl_l = _maxl_l(R, g)                                # function of f (from run.jl)
    maxl_C = _C_l(tau, C; a=a, log_constant=log_constant) # regularization term (from run.jl)
    negloglike = f -> maxl_l(f) + maxl_C(f)               # regularized objective function
    
    # return step size function
    return (k::Int, pk::Vector{Float64}, f::Vector{Float64}) -> begin
        a_min, a_max = _alpha_range(pk, f)
        if a_max > a_min
            optimize(a -> negloglike(f + a * pk), a_min, a_max).minimizer # from Optim.jl
        else
            a_min # only one value is feasible
        end
    end
end


"""
    alpha_adaptive_ibu(x_data, x_train, y_train[, tau=0; bins_y, bins_x, warn=false])

Returns a 'function' object with the signature required by the 'alpha' parameter in 'dsea'.
Here the DSEA step size is optimized by IBU.
"""
function alpha_adaptive_ibu( x_data  :: Vector{T},
                             x_train :: Vector{T},
                             y_train :: Vector{T};
                             bins_y  :: AbstractVector{T} = 1:maximum(y_train),
                             bins_x  :: AbstractVector{T} = 1:maximum(vcat(x_data, x_train)),
                             warn    :: Bool = false ) where T<:Int
    # set up the discrete deconvolution problem
    R = DeconvUtil.normalizetransfer(DeconvUtil.fit_R(y_train, x_train, bins_y = bins_y, bins_x = bins_x, normalize=false), warn=warn)
    g = DeconvUtil.fit_pdf(x_data, bins_x) 

    ibu_objective = (f,f_prev) -> norm(f .- _ibu_reverse_transfer(R, f_prev) * g)

    # return step size function
    return (k::Int, pk::Vector{Float64}, f_prev::Vector{Float64}) -> begin
        a_min, a_max = _alpha_range(pk, f_prev)
        f_next = pk .+ f_prev  
        f = a -> a * (f_next .- f_prev) .+ f_prev 
        if a_max > a_min
            optimize(a -> ibu_objective(f(a),f_prev), a_min, a_max).minimizer # from Optim.jl
        else
            a_min # only one value is feasible
        end
    end
end

# range of admissible alpha values
function _alpha_range(pk::Vector{Float64}, f::Vector{Float64})
    if all(pk .== 0)
        return 0., 0.
    end # no reasonable direction
    
    # find alpha values for which the next estimate would be zero in one dimension
    a_zero = - (f[pk.!=0] ./ pk[pk.!=0]) # ignore zeros in pk, for which alpha is arbitrary
    
    # for positive pk[i] (negative a_zero[i]), alpha has to be larger than a_zero[i]
    # for negative pk[i] (positive a_zero[i]), alpha has to be smaller than a_zero[i]
    a_min = maximum(vcat(a_zero[a_zero .< 0], 0)) # vcat selects a_min = 0 if no pk[i]>0 is present
    a_max = minimum(a_zero[a_zero .>= 0])
    return a_min, a_max
end
=======
                    a_prev::Float64, alpha::Union{Float64, Function})
    pk     = f - f_prev # search direction
    alphak = typeof(alpha)==Float64 ? alpha : alpha(k, pk, f_prev, a_prev) # function or float
    return  f_prev + alphak * pk,  alphak # return a tuple
end
>>>>>>> 47387059
<|MERGE_RESOLUTION|>--- conflicted
+++ resolved
@@ -192,136 +192,8 @@
 
 # the step taken by DSEA+, where alpha may be a constant or a function
 function _dsea_step(k::Int64, f::Vector{Float64}, f_prev::Vector{Float64},
-<<<<<<< HEAD
-                    alpha::Union{Float64, Function})
-    pk     = f - f_prev                                              # search direction
-    alphak = typeof(alpha) == Float64 ? alpha : alpha(k, pk, f_prev) # function or float
-    return  f_prev + alphak * pk,  alphak                            # return tuple
-end
-
-
-"""
-    alpha_decay_exp(eta::Float64, a_1::Float64=1.0)
-
-Return a `Function` object with the signature required by the `alpha` parameter in `dsea`.
-This object reduces the `a_1` stepsize taken in iteration 1 by `eta` in each subsequent
-iteration:
-
-    alpha = a_1 * eta^(k-1).
-"""
-alpha_decay_exp(eta::Float64, a_1::Float64=1.0) =
-    (k::Int, pk::Vector{Float64}, f::Vector{Float64}) -> a_1 * eta^(k-1)
-
-"""
-    alpha_decay_mul(eta::Float64, a_1::Float64=1.0)
-
-Return a `Function` object with the signature required by the `alpha` parameter in `dsea`.
-This object reduces the `a_1` stepsize taken in iteration 1 by `eta` in each subsequent
-iteration:
-
-    alpha = a_1 * k ^ (eta-1)
-    
-For example, eta=.5 yields alpha = 1/sqrt(k).
-"""
-alpha_decay_mul(eta::Float64, a_1::Float64=1.0) =
-    (k::Int, pk::Vector{Float64}, f::Vector{Float64}) -> a_1 * k^(eta-1)
-
-"""
-    alpha_adaptive_run(x_data, x_train, y_train[, tau=0; bins_y, bins_x, acceptance_correction=nothing, log_constant=1/18394, warn=false])
-
-Return a `Function` object with the signature required by the `alpha` parameter in `dsea`.
-This object adapts the DSEA step size to the current estimate by maximizing the likelihood
-of the next estimate in the search direction of the current iteration.
-"""
-function alpha_adaptive_run( x_data  :: Vector{T},
-                             x_train :: Vector{T},
-                             y_train :: Vector{T},
-                             tau     :: Number = 0.0;
-                             bins_y  :: AbstractVector{T} = 1:maximum(y_train),
-                             bins_x  :: AbstractVector{T} = 1:maximum(vcat(x_data, x_train)),
-                             acceptance_correction= nothing,
-                             log_constant :: Number = 1/18394,
-                             warn    :: Bool = false ) where T<:Int
-    # set up the discrete deconvolution problem
-    R = DeconvUtil.normalizetransfer(DeconvUtil.fit_R(y_train, x_train, bins_y = bins_y, bins_x = bins_x, normalize=false), warn=warn)
-    g = DeconvUtil.fit_pdf(x_data, bins_x, normalize = false) # absolute counts instead of pdf
-    
-    # set up acceptance correction
-    if acceptance_correction !== nothing
-        m = size(R, 2) # dimension of f
-        _, inv_ac = acceptance_correction
-        a = inv_ac(ones(m))
-    else
-        a = nothing
-    end
-    # set up negative log likelihood function to be minimized
-    C = _tikhonov_binning(size(R, 2))                     # regularization matrix (from run.jl)
-    maxl_l = _maxl_l(R, g)                                # function of f (from run.jl)
-    maxl_C = _C_l(tau, C; a=a, log_constant=log_constant) # regularization term (from run.jl)
-    negloglike = f -> maxl_l(f) + maxl_C(f)               # regularized objective function
-    
-    # return step size function
-    return (k::Int, pk::Vector{Float64}, f::Vector{Float64}) -> begin
-        a_min, a_max = _alpha_range(pk, f)
-        if a_max > a_min
-            optimize(a -> negloglike(f + a * pk), a_min, a_max).minimizer # from Optim.jl
-        else
-            a_min # only one value is feasible
-        end
-    end
-end
-
-
-"""
-    alpha_adaptive_ibu(x_data, x_train, y_train[, tau=0; bins_y, bins_x, warn=false])
-
-Returns a 'function' object with the signature required by the 'alpha' parameter in 'dsea'.
-Here the DSEA step size is optimized by IBU.
-"""
-function alpha_adaptive_ibu( x_data  :: Vector{T},
-                             x_train :: Vector{T},
-                             y_train :: Vector{T};
-                             bins_y  :: AbstractVector{T} = 1:maximum(y_train),
-                             bins_x  :: AbstractVector{T} = 1:maximum(vcat(x_data, x_train)),
-                             warn    :: Bool = false ) where T<:Int
-    # set up the discrete deconvolution problem
-    R = DeconvUtil.normalizetransfer(DeconvUtil.fit_R(y_train, x_train, bins_y = bins_y, bins_x = bins_x, normalize=false), warn=warn)
-    g = DeconvUtil.fit_pdf(x_data, bins_x) 
-
-    ibu_objective = (f,f_prev) -> norm(f .- _ibu_reverse_transfer(R, f_prev) * g)
-
-    # return step size function
-    return (k::Int, pk::Vector{Float64}, f_prev::Vector{Float64}) -> begin
-        a_min, a_max = _alpha_range(pk, f_prev)
-        f_next = pk .+ f_prev  
-        f = a -> a * (f_next .- f_prev) .+ f_prev 
-        if a_max > a_min
-            optimize(a -> ibu_objective(f(a),f_prev), a_min, a_max).minimizer # from Optim.jl
-        else
-            a_min # only one value is feasible
-        end
-    end
-end
-
-# range of admissible alpha values
-function _alpha_range(pk::Vector{Float64}, f::Vector{Float64})
-    if all(pk .== 0)
-        return 0., 0.
-    end # no reasonable direction
-    
-    # find alpha values for which the next estimate would be zero in one dimension
-    a_zero = - (f[pk.!=0] ./ pk[pk.!=0]) # ignore zeros in pk, for which alpha is arbitrary
-    
-    # for positive pk[i] (negative a_zero[i]), alpha has to be larger than a_zero[i]
-    # for negative pk[i] (positive a_zero[i]), alpha has to be smaller than a_zero[i]
-    a_min = maximum(vcat(a_zero[a_zero .< 0], 0)) # vcat selects a_min = 0 if no pk[i]>0 is present
-    a_max = minimum(a_zero[a_zero .>= 0])
-    return a_min, a_max
-end
-=======
                     a_prev::Float64, alpha::Union{Float64, Function})
     pk     = f - f_prev # search direction
     alphak = typeof(alpha)==Float64 ? alpha : alpha(k, pk, f_prev, a_prev) # function or float
     return  f_prev + alphak * pk,  alphak # return a tuple
-end
->>>>>>> 47387059
+end