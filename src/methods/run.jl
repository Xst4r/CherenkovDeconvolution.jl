--- conflicted
+++ resolved
@@ -1,14 +1,8 @@
 #
 # CherenkovDeconvolution.jl
-<<<<<<< HEAD
-# Copyright 2018, 2019 Mirko Bunse
-#
-#
-=======
 # Copyright 2018, 2019, 2020 Mirko Bunse
 # 
 # 
->>>>>>> 93506b7c
 # Deconvolution methods for Cherenkov astronomy and other use cases in experimental physics.
 #
 #
@@ -52,10 +46,8 @@
 - `epsilon = 1e-6`
   is the minimum difference in the loss function between iterations. RUN stops when the
   absolute loss difference drops below `epsilon`.
-- `log_space = false`
-  determines whether regularisation is carried out into logarithmic space.
 - `log_constant = 1/18394`
-  adds a constant value to 'f' before projecting it into "log_space".
+  adds a constant value to 'f' before projecting it into logarithmic space.
 - `acceptance_correction = nothing` 
     is a tuple of function (ac(d), inv_ac(d)) that applies acceptance-correction ac and its inverse operation inv_ac of a dataset d.
 - `inspect = nothing`
@@ -95,7 +87,6 @@
               n_df          :: Number   = size(R, 2),
               K             :: Int      = 100,
               epsilon       :: Float64  = 1e-6,
-              log_space     :: Bool     = false,
               log_constant  :: Number   = 1/18394,
               acceptance_correction     = nothing,
               inspect       :: Function = (args...) -> nothing,
@@ -118,19 +109,14 @@
         @warn "RUN is performed on more target than observable bins - results may be unsatisfactory"
     end
 
-    # set up log-regularisation and acceptance_correction
+    # set up log-regularisation with acceptance_correction
     if acceptance_correction !== nothing
-        if log_space
-            _, inv_ac = acceptance_correction
-            a = inv_ac(ones(m))
-        else
-            @warn "Using acceptance correction requires `log_space=true`."
-            a = nothing
-        end
+        _, inv_ac = acceptance_correction
+        a = inv_ac(ones(m))
     else
         a = nothing
     end
-    log_args = Dict{Symbol,Any}(:log_space=>log_space, :a=>a)
+    log_args = Dict{Symbol,Any}(:a=>a)
 
     # set up the loss function
     l   = _maxl_l(R, g; log_args...) # the objective function,
@@ -240,7 +226,7 @@
 
     end
 
-    # if acceptance_correction && log_space
+    # if acceptance_correction
     #     f = inv_ac(f)
     # end
 
@@ -278,9 +264,9 @@
 
 # objective function: negative log-likelihood
 _maxl_l(R::Matrix{TR}, g::AbstractVector{Tg};
-        log_space::Bool=false, a::Union{Nothing, Vector{Ta}}=nothing) where {TR<:Number, Tg<:Number, Ta<:Number} =
+        a::Union{Nothing, Vector{Ta}}=nothing) where {TR<:Number, Tg<:Number, Ta<:Number} =
     f -> sum(begin
-        if log_space && a !== nothing
+        if a !== nothing
             fj = dot(R[j,:], a .* f)
         else
             fj = dot(R[j,:], f)
@@ -290,9 +276,9 @@
 
 # gradient of objective
 _maxl_g(R::Matrix{TR}, g::AbstractVector{Tg};
-        log_space::Bool=false, a::Union{Nothing, Vector{Ta}}=nothing) where {TR<:Number, Tg<:Number, Ta<:Number} =
+        a::Union{Nothing, Vector{Ta}}=nothing) where {TR<:Number, Tg<:Number, Ta<:Number} =
     f -> begin
-        if log_space && a !== nothing
+        if a !== nothing
             [ sum([ R[j,i]*a[i] - g[j]*R[j,i]*a[i] / dot(R[j,:], a .* f) for j in 1:length(g) ])
             for i in 1:length(f) ]
         else
@@ -303,12 +289,12 @@
 
 # hessian of objective
 _maxl_H(R::Matrix{TR}, g::AbstractVector{Tg};
-        log_space::Bool=false, a::Union{Nothing, Vector{Ta}}=nothing) where {TR<:Number, Tg<:Number, Ta<:Number} =
+        a::Union{Nothing, Vector{Ta}}=nothing) where {TR<:Number, Tg<:Number, Ta<:Number} =
     f -> begin
         res = zeros(Float64, (length(f), length(f)))
         for i1 in 1:length(f), i2 in 1:length(f)
             res[i1,i2] = sum( # hessian in cell (i1,i2)
-            if log_space && a !== nothing
+            if a !== nothing
                 g[j]*R[j,i1]*a[i1]*R[j,i2]*a[i2] / dot(R[j,:],a .* f)^2
             else
                 g[j]*R[j,i1]*R[j,i2] / dot(R[j,:], f)^2
@@ -342,16 +328,11 @@
 
 # regularization term in objective function (both LSq and MaxL)
 _C_l(tau::Float64, C::Matrix{Float64};
-     log_space::Bool=false, a::Union{Nothing, Vector{Float64}}=nothing, log_constant=1/18394) =
-    f̄ -> begin
-        if log_space       
-            if a !== nothing
-                f̄_a = map((x -> if x≈0.0; log(log_constant) elseif x<0; -(log(abs(x))) else log(x) end), f̄ .* a)   
-                tau/2 * dot(f̄_a, C * f̄_a)
-            else
-                f̄ = map((x -> if x≈0; log_constant elseif x<0; -log(abs(x)) else log(x) end), f̄)  
-                tau/2 * dot(f̄, C * f̄)
-            end
+     a::Union{Nothing, Vector{Float64}}=nothing, log_constant=1/18394) =
+    f̄ -> begin   
+        if a !== nothing
+            f̄_a = map((x -> if x≈0.0; log(log_constant) elseif x<0; -(log(abs(x))) else log(x) end), f̄ .* a)   
+            tau/2 * dot(f̄_a, C * f̄_a)
         else
             tau/2 * dot(f̄, C*f̄)
         end
@@ -359,18 +340,13 @@
 
 # regularization term in gradient of objective
 _C_g(tau::Float64, C::Matrix{Float64};
-     log_space::Bool=false, a::Union{Nothing, Vector{Float64}}=nothing, log_constant=1/18394) =
+    a::Union{Nothing, Vector{Float64}}=nothing, log_constant=1/18394) =
     f̄ -> begin
-        if log_space
+        if a !== nothing
             f̄ = map((x -> if x≈0.0; log_constant else x end), f̄)
             F = Diagonal(1 ./ f̄)
-            if a !== nothing
-                f̄_a = map((x -> if x≈0.0; log(log_constant) elseif x<0; -(log(abs(x))) else log(x) end), f̄ .* a)
-                tau * F * C * f̄_a
-            else
-                f̄ = map((x -> if x≈0; log_constant elseif x<0; -log(abs(x)) else log(x) end), f̄)
-                tau * F * C * f̄
-            end
+            f̄_a = map((x -> if x≈0.0; log(log_constant) elseif x<0.0; -(log(abs(x))) else log(x) end), f̄ .* a)
+            tau * F * C * f̄_a
         else
             tau * C * f̄
         end
@@ -378,19 +354,14 @@
 
 # regularization term in the Hessian of objective
 _C_H(tau::Float64, C::Matrix{Float64};
-    log_space::Bool=false, a::Union{Nothing, Vector{Float64}}=nothing, log_constant=1/18394) =
+    a::Union{Nothing, Vector{Float64}}=nothing, log_constant=1/18394) =
     f̄ -> begin
-        if log_space
+        if a !== nothing
             f̄ = map((x -> if x≈0.0; log_constant else x end), f̄)
             F = Diagonal(1 ./ f̄)
             ∇F = Diagonal(- 1 ./ f̄ .^2)
-            if a !== nothing
-                f̄_a = map((x -> if x≈0.0; log(log_constant) elseif x<0; -(log(abs(x))) else log(x) end), f̄ .* a)
-                tau * (∇F * C * repeat(f̄_a,1,length(f̄)) + F * C * F)
-            else
-                f̄ = map((x -> if x≈0; log_constant elseif x<0; -log(abs(x)) else log(x) end), f̄)
-                tau * (∇F * C * repeat(f̄,1,length(f̄)) + F * C * F)
-            end
+            f̄_a = map((x -> if x≈0.0; log(log_constant) elseif x<0.0; -(log(abs(x))) else log(x) end), f̄ .* a)
+            tau * (∇F * C * repeat(f̄_a,1,length(f̄)) + F * C * F)
         else
             tau * C
         end
